--- conflicted
+++ resolved
@@ -28,16 +28,10 @@
 import net.daporkchop.fp2.core.client.gui.GuiContext;
 import net.daporkchop.fp2.core.client.gui.GuiScreen;
 import net.daporkchop.fp2.core.client.key.KeyCategory;
-<<<<<<< HEAD
-import net.daporkchop.fp2.core.mode.api.player.IFarPlayerClient;
+import net.daporkchop.fp2.core.client.player.IFarPlayerClient;
 import net.daporkchop.fp2.core.util.threading.futureexecutor.FutureExecutor;
 import net.daporkchop.fp2.impl.mc.forge1_12_2.FP2Forge1_12_2;
-=======
-import net.daporkchop.fp2.core.config.FP2Config;
-import net.daporkchop.fp2.core.client.player.IFarPlayerClient;
 import net.daporkchop.fp2.impl.mc.forge1_12_2.asm.interfaz.client.network.IMixinNetHandlerPlayClient;
-import net.daporkchop.fp2.core.network.packet.standard.client.CPacketClientConfig;
->>>>>>> 22cc032c
 import net.daporkchop.fp2.impl.mc.forge1_12_2.client.gui.GuiContext1_12_2;
 import net.daporkchop.fp2.impl.mc.forge1_12_2.util.ResourceProvider1_12_2;
 import net.daporkchop.lib.unsafe.PUnsafe;
@@ -174,27 +168,6 @@
         return this.mc.gameSettings.renderDistanceChunks;
     }
 
-<<<<<<< HEAD
-=======
-    protected void updateDebugColorMacros(@NonNull FP2Config config) {
-        this.globalShaderMacros()
-                .define("FP2_DEBUG_COLORS_ENABLED", config.debug().debugColors().enable())
-                .define("FP2_DEBUG_COLORS_MODE", config.debug().debugColors().ordinal());
-    }
-
-    //fp2 events
-
-    @FEventHandler
-    protected void onConfigChanged(ChangedEvent<FP2Config> event) {
-        if (FP2_DEBUG) {
-            this.updateDebugColorMacros(event.next());
-        }
-
-        //send updated config to server
-        this.currentPlayer().ifPresent(player -> player.fp2_IFarPlayerClient_send(new CPacketClientConfig().config(this.fp2().globalConfig())));
-    }
-
->>>>>>> 22cc032c
     //forge events
 
     @SubscribeEvent(priority = EventPriority.LOW)
