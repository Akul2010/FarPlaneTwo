--- conflicted
+++ resolved
@@ -57,16 +57,7 @@
     }
 
     @Override
-<<<<<<< HEAD
     protected void scheduleOnNetworkThread(@NonNull Runnable action) {
-        this.netHandlerPlayClient.netManager.channel().eventLoop().execute(action);
-=======
-    public void fp2_IFarPlayerClient_close() {
-        ((ATNetHandlerPlayClient1_12) this.netHandlerPlayClient).getNetManager().channel().eventLoop().execute(() -> {
-            if (this.sessionOpen) {
-                this.handle(new SPacketSessionEnd());
-            }
-        });
->>>>>>> 8d2ddc71
+        ((ATNetHandlerPlayClient1_12) this.netHandlerPlayClient).getNetManager().channel().eventLoop().execute(action);
     }
 }