--- conflicted
+++ resolved
@@ -37,17 +37,7 @@
         FMLLog.log.info("\n\n\nFP2 Mixin init\n\n");
         MixinBootstrap.init();
 
-<<<<<<< HEAD
-        Mixins.addConfigurations("mixins.fp2.core.json", "mixins.fp2.fixes.json", "mixins.fp2.debug.json");
-=======
-        Mixins.addConfiguration("mixins.fp2.at.json");
-        Mixins.addConfiguration("mixins.fp2.core.json");
-        Mixins.addConfiguration("mixins.fp2.fixes.json");
-
-        if (FP2_DEBUG) { //we're in debug mode, add debug mixins
-            Mixins.addConfiguration("mixins.fp2.debug.json");
-        }
->>>>>>> 8d2ddc71
+        Mixins.addConfigurations("mixins.fp2.at.json", "mixins.fp2.core.json", "mixins.fp2.fixes.json", "mixins.fp2.debug.json");
 
         FMLLog.log.info(MixinEnvironment.getDefaultEnvironment().getObfuscationContext());
     }
