--- conflicted
+++ resolved
@@ -18,59 +18,7 @@
  */
 
 import com.google.common.base.Strings;
-<<<<<<< HEAD
 import lombok.SneakyThrows;
-=======
-import lombok.NonNull;
-import lombok.SneakyThrows;
-import net.daporkchop.fp2.api.util.Identifier;
-import net.daporkchop.fp2.common.util.exception.ResourceNotFoundException;
-import net.daporkchop.fp2.gl.GL;
-import net.daporkchop.fp2.gl.attribute.AttributeArray;
-import net.daporkchop.fp2.gl.attribute.AttributeBuffer;
-import net.daporkchop.fp2.gl.attribute.AttributeFormat;
-import net.daporkchop.fp2.gl.attribute.AttributeStruct;
-import net.daporkchop.fp2.gl.attribute.AttributeUsage;
-import net.daporkchop.fp2.gl.attribute.AttributeWriter;
-import net.daporkchop.fp2.gl.attribute.BufferUsage;
-import net.daporkchop.fp2.gl.attribute.annotation.ArrayType;
-import net.daporkchop.fp2.gl.attribute.annotation.Attribute;
-import net.daporkchop.fp2.gl.attribute.annotation.ScalarType;
-import net.daporkchop.fp2.gl.attribute.annotation.VectorType;
-import net.daporkchop.fp2.gl.attribute.annotation.ArrayIndex;
-import net.daporkchop.fp2.gl.attribute.annotation.ArrayLength;
-import net.daporkchop.fp2.gl.attribute.annotation.AttributeSetter;
-import net.daporkchop.fp2.gl.attribute.annotation.ScalarConvert;
-import net.daporkchop.fp2.gl.attribute.annotation.ScalarExpand;
-import net.daporkchop.fp2.gl.attribute.annotation.ScalarTransform;
-import net.daporkchop.fp2.gl.attribute.texture.Texture2D;
-import net.daporkchop.fp2.gl.attribute.texture.TextureFormat2D;
-import net.daporkchop.fp2.gl.attribute.texture.TextureWriter2D;
-import net.daporkchop.fp2.gl.attribute.texture.image.PixelFormatChannelRange;
-import net.daporkchop.fp2.gl.attribute.texture.image.PixelFormatChannelType;
-import net.daporkchop.fp2.gl.command.CommandBuffer;
-import net.daporkchop.fp2.gl.command.FramebufferLayer;
-import net.daporkchop.fp2.gl.draw.DrawLayout;
-import net.daporkchop.fp2.gl.draw.DrawMode;
-import net.daporkchop.fp2.gl.draw.binding.DrawBinding;
-import net.daporkchop.fp2.gl.draw.binding.DrawBindingIndexed;
-import net.daporkchop.fp2.gl.draw.index.IndexBuffer;
-import net.daporkchop.fp2.gl.draw.index.IndexFormat;
-import net.daporkchop.fp2.gl.draw.index.IndexType;
-import net.daporkchop.fp2.gl.draw.index.IndexWriter;
-import net.daporkchop.fp2.gl.draw.list.DrawCommandArrays;
-import net.daporkchop.fp2.gl.draw.list.DrawCommandIndexed;
-import net.daporkchop.fp2.gl.draw.list.selected.JavaSelectedDrawList;
-import net.daporkchop.fp2.gl.draw.list.selected.ShaderSelectedDrawList;
-import net.daporkchop.fp2.gl.draw.shader.DrawShaderProgram;
-import net.daporkchop.fp2.gl.draw.shader.FragmentShader;
-import net.daporkchop.fp2.gl.draw.shader.VertexShader;
-import net.daporkchop.fp2.gl.shader.ShaderCompilationException;
-import net.daporkchop.fp2.gl.shader.ShaderLinkageException;
-import net.daporkchop.fp2.gl.transform.TransformLayout;
-import net.daporkchop.fp2.gl.transform.binding.TransformBinding;
-import net.daporkchop.fp2.gl.transform.shader.TransformShaderProgram;
->>>>>>> bec21698
 import org.lwjgl.LWJGLException;
 import org.lwjgl.opengl.ContextAttribs;
 import org.lwjgl.opengl.Display;
@@ -106,7 +54,6 @@
 
         Display.setDisplayMode(new DisplayMode(TestOpenGL.WINDOW_SIZE_W, TestOpenGL.WINDOW_SIZE_H));
         Display.setTitle("title");
-<<<<<<< HEAD
         Display.create(new PixelFormat(), new ContextAttribs(3, 0, ContextAttribs.CONTEXT_CORE_PROFILE_BIT_ARB, 0));
         //Display.create(new PixelFormat(), new ContextAttribs(3, 2, ContextAttribs.CONTEXT_COMPATIBILITY_PROFILE_BIT_ARB, 0));
         //Display.create(new PixelFormat(), new ContextAttribs(3, 0, ContextAttribs.CONTEXT_CORE_PROFILE_BIT_ARB, 0));
@@ -115,268 +62,6 @@
 
         try {
             TestOpenGL.run(Display::isCloseRequested, () -> {
-=======
-        Display.create(new org.lwjgl.opengl.PixelFormat(), new ContextAttribs(3, 0, ContextAttribs.CONTEXT_CORE_PROFILE_BIT_ARB, ContextAttribs.CONTEXT_FORWARD_COMPATIBLE_BIT_ARB));
-        //Display.create(new org.lwjgl.opengl.PixelFormat(), new ContextAttribs(3, 2, ContextAttribs.CONTEXT_COMPATIBILITY_PROFILE_BIT_ARB, 0));
-        //Display.create(new org.lwjgl.opengl.PixelFormat(), new ContextAttribs(3, 0, ContextAttribs.CONTEXT_CORE_PROFILE_BIT_ARB, 0));
-        //Display.create(new org.lwjgl.opengl.PixelFormat(), new ContextAttribs(3, 3, ContextAttribs.CONTEXT_CORE_PROFILE_BIT_ARB, ContextAttribs.CONTEXT_FORWARD_COMPATIBLE_BIT_ARB));
-        //Display.create();
-
-        try (GL gl = GL.builder()
-                .withResourceProvider(id -> {
-                    InputStream in = TestLWJGL2.class.getResourceAsStream(id.path());
-                    if (in != null) {
-                        return in;
-                    }
-                    throw new ResourceNotFoundException(id);
-                })
-                .wrapCurrent()) {
-            run(gl);
-        } finally {
-            Display.destroy();
-        }
-    }
-
-    @SneakyThrows({ ShaderCompilationException.class, ShaderLinkageException.class })
-    private static void run(@NonNull GL gl) {
-        AttributeFormat<UniformAttribs> uniformFormat = gl.createAttributeFormat(UniformAttribs.class).useFor(AttributeUsage.UNIFORM).build();
-        AttributeFormat<UniformArrayAttribs> uniformArrayFormat = gl.createAttributeFormat(UniformArrayAttribs.class).useFor(AttributeUsage.UNIFORM_ARRAY).build();
-        AttributeFormat<GlobalAttribs> globalFormat = gl.createAttributeFormat(GlobalAttribs.class).useFor(AttributeUsage.DRAW_GLOBAL).build();
-        TextureFormat2D textureFormat = gl.createTextureFormat2D(gl.createPixelFormat()
-                .rgba()
-                .type(PixelFormatChannelType.FLOATING_POINT)
-                .range(PixelFormatChannelRange.ZERO_TO_ONE)
-                .minBitDepth(8)
-                .build(), "colorFactor").build();
-        AttributeFormat<LocalAttribs> localFormat = gl.createAttributeFormat(LocalAttribs.class)
-                .useFor(AttributeUsage.DRAW_LOCAL, AttributeUsage.TRANSFORM_INPUT, AttributeUsage.TRANSFORM_OUTPUT)
-                .build();
-        AttributeFormat<UniformSelectionAttribs> selectionUniformFormat = gl.createAttributeFormat(UniformSelectionAttribs.class).useFor(AttributeUsage.UNIFORM).build();
-
-        if (false) { //debug stuff: allocate texture formats so i can read the method bytecode
-            gl.createTextureFormat2D(gl.createPixelFormat()
-                    .rgb()
-                    .type(PixelFormatChannelType.FLOATING_POINT)
-                    .range(PixelFormatChannelRange.NEGATIVE_ONE_TO_ONE)
-                    .minBitDepth(16)
-                    .build(), "colorFactor").build().createWriter(1, 1);
-
-            gl.createTextureFormat2D(gl.createPixelFormat()
-                    .rgb()
-                    .type(PixelFormatChannelType.INTEGER)
-                    .range(PixelFormatChannelRange.INFINITY)
-                    .minBitDepth(16)
-                    .build(), "colorFactor").build().createWriter(1, 1);
-
-            gl.createTextureFormat2D(gl.createPixelFormat()
-                    .rgb()
-                    .type(PixelFormatChannelType.FLOATING_POINT)
-                    .range(PixelFormatChannelRange.INFINITY)
-                    .minBitDepth(30)
-                    .build(), "colorFactor").build().createWriter(1, 1);
-        }
-
-        DrawLayout drawLayout = gl.createDrawLayout()
-                .withUniform(uniformFormat)
-                .withUniformArray(uniformArrayFormat)
-                .withGlobal(globalFormat)
-                .withLocal(localFormat)
-                .withTexture(textureFormat)
-                .build();
-
-        TransformLayout transformLayout = gl.createTransformLayout()
-                .withUniform(uniformFormat)
-                .withUniformArray(uniformArrayFormat)
-                .withInput(localFormat)
-                .withOutput(localFormat)
-                .build();
-
-        IndexFormat indexFormat = gl.createIndexFormat()
-                .type(IndexType.UNSIGNED_SHORT)
-                .build();
-
-        VertexShader vertexShader = gl.createVertexShader(drawLayout)
-                .include(Identifier.from("test.vert"))
-                .build();
-        FragmentShader fragmentShader = gl.createFragmentShader(drawLayout)
-                .include(Identifier.from("test.frag"))
-                .build();
-        DrawShaderProgram drawShaderProgram = gl.createDrawShaderProgram(drawLayout)
-                .addShader(vertexShader)
-                .addShader(fragmentShader)
-                .build();
-
-        TransformShaderProgram transformShaderProgram = gl.createTransformShaderProgram(transformLayout)
-                .addShader(gl.createTransformShader(transformLayout)
-                        .include(Identifier.from("test_transform.vert"))
-                        .build())
-                .build();
-
-        AttributeBuffer<LocalAttribs> localBuffer_1 = localFormat.createBuffer(BufferUsage.STATIC_DRAW);
-        localBuffer_1.resize(4);
-
-        AttributeBuffer<LocalAttribs> localBuffer_2_in = localFormat.createBuffer(BufferUsage.STREAM_COPY);
-        AttributeBuffer<LocalAttribs> localBuffer_2_out = localFormat.createBuffer(BufferUsage.STREAM_COPY);
-
-        try (AttributeWriter<LocalAttribs> writer = localFormat.createWriter()) {
-            writer.append().pos(16, 16).close();
-            writer.append().pos(16, 32).close();
-            writer.append().pos(32, 32).close();
-            writer.append().pos(32, 16).close();
-
-            localBuffer_1.set(0, writer);
-            localBuffer_2_in.setContentsFrom(localBuffer_1);
-            localBuffer_2_out.setContentsFrom(localBuffer_1);
-        }
-
-        IndexBuffer indexBuffer = indexFormat.createBuffer(BufferUsage.STATIC_DRAW);
-        indexBuffer.resize(6);
-
-        try (IndexWriter writer = indexFormat.createWriter()) {
-            writer.appendQuadAsTriangles(2, 1, 3, 0);
-
-            indexBuffer.set(0, writer);
-        }
-
-        AttributeBuffer<GlobalAttribs> globalBuffer = globalFormat.createBuffer(BufferUsage.STATIC_DRAW);
-        globalBuffer.resize(4);
-
-        try (AttributeWriter<GlobalAttribs> writer = globalFormat.createWriter()) {
-            for (int i = 0, color = -1, x = 0; x < 2; x++) {
-                for (int y = 0; y < 2; y++, color = 0xFF << (i << 3), i++) {
-                    writer.append()
-                            .offset(x * 32, y * 32)
-                            .color(0xFF000000 | color);
-                }
-            }
-            globalBuffer.set(writer);
-        }
-
-        AttributeBuffer<UniformArrayAttribs> uniformArrayBuffer = uniformArrayFormat.createBuffer(BufferUsage.STATIC_DRAW);
-        try (AttributeWriter<UniformArrayAttribs> writer = uniformArrayFormat.createWriter()) {
-            writer.append().colorFactor(0.5f, 1.0f, 1.0f).close();
-            writer.append().colorFactor(1.0f, 0.5f, 1.0f).close();
-            writer.append().colorFactor(1.0f, 1.0f, 0.5f).close();
-
-            uniformArrayBuffer.set(writer);
-        }
-
-        AttributeBuffer<UniformAttribs> uniformBuffer0 = uniformFormat.createBuffer(BufferUsage.STATIC_DRAW);
-        try (AttributeWriter<UniformAttribs> writer = uniformFormat.createWriter()) {
-            writer.append().scale((byte) 32, (byte) 32).close();
-
-            uniformBuffer0.set(writer);
-        }
-
-        AttributeBuffer<UniformAttribs> uniformBuffer1 = uniformFormat.createBuffer(BufferUsage.STATIC_DRAW);
-        try (UniformAttribs writer = uniformBuffer1.setToSingle()) {
-            writer.scale((byte) -128, (byte) -128);
-        }
-
-        AttributeBuffer<UniformAttribs> uniformBuffer2 = uniformFormat.createBuffer(BufferUsage.STATIC_DRAW);
-        try (AttributeWriter<UniformAttribs> writer = uniformFormat.createWriter()) {
-            writer.append().scale((byte) -64, (byte) 32).close();
-
-            uniformBuffer2.set(writer);
-        }
-
-        Texture2D texture = textureFormat.createTexture(512, 512, 1);
-        try (TextureWriter2D writer = textureFormat.createWriter(512, 512)) {
-            for (int x = 0; x < 512; x++) {
-                for (int y = 0; y < 512; y++) {
-                    writer.setNormalizedUnsignedARGB8(x, y, ThreadLocalRandom.current().nextInt() | 0xFF000000);
-                }
-            }
-
-            texture.set(0, 0, 0, writer);
-        }
-
-        DrawBinding binding0 = drawLayout.createBinding()
-                .withUniform(uniformBuffer0)
-                .withUniformArray(uniformArrayBuffer)
-                .withGlobal(globalBuffer)
-                .withLocal(localBuffer_1)
-                .withTexture(texture)
-                .build();
-
-        DrawBindingIndexed binding1 = drawLayout.createBinding()
-                .withIndexes(indexBuffer)
-                .withUniform(uniformBuffer1)
-                .withUniformArray(uniformArrayBuffer)
-                .withGlobal(globalBuffer)
-                .withLocal(localBuffer_1)
-                .withTexture(texture)
-                .build();
-
-        TransformBinding binding2_transform = transformLayout.createBinding()
-                .withUniform(uniformBuffer1)
-                .withUniformArray(uniformArrayBuffer)
-                .withInput(localBuffer_2_in)
-                .withOutput(localBuffer_2_out)
-                .build();
-
-        DrawBindingIndexed binding2_draw = drawLayout.createBinding()
-                .withIndexes(indexBuffer)
-                .withUniform(uniformBuffer2)
-                .withUniformArray(uniformArrayBuffer)
-                .withGlobal(globalBuffer)
-                .withLocal(localBuffer_2_in)
-                .withTexture(texture)
-                .build();
-
-        ShaderSelectedDrawList<DrawCommandArrays> listArrays = gl.createDrawListArrays(binding0).buildShaderSelected();
-        listArrays.resize(4);
-        listArrays.set(0, new DrawCommandArrays(0, 3));
-        listArrays.set(1, new DrawCommandArrays(0, 3));
-        listArrays.set(2, new DrawCommandArrays(0, 3));
-        listArrays.set(3, new DrawCommandArrays(0, 3));
-
-        TransformLayout selectionLayout = listArrays.configureTransformLayoutForSelection(gl.createTransformLayout())
-                .withUniform(selectionUniformFormat)
-                .build();
-
-        AttributeBuffer<UniformSelectionAttribs> selectionUniformBuffer = selectionUniformFormat.createBuffer(BufferUsage.STREAM_DRAW);
-
-        TransformBinding selectionBinding = listArrays.configureTransformBindingForSelection(selectionLayout.createBinding())
-                .withUniform(selectionUniformBuffer)
-                .build();
-
-        TransformShaderProgram selectionProgram = listArrays.configureTransformShaderProgramForSelection(gl.createTransformShaderProgram(selectionLayout))
-                .addShader(listArrays.configureTransformShaderForSelection(gl.createTransformShader(selectionLayout))
-                        .include(Identifier.from("test_selection.vert"))
-                        .build())
-                .build();
-
-        JavaSelectedDrawList<DrawCommandIndexed> listElements = gl.createDrawListIndexed(binding1).buildJavaSelected();
-        listElements.resize(4);
-        listElements.set(0, new DrawCommandIndexed(0, 6, 0));
-        listElements.set(1, new DrawCommandIndexed(0, 6, 0));
-        listElements.set(2, new DrawCommandIndexed(0, 6, 0));
-        listElements.set(3, new DrawCommandIndexed(0, 6, 0));
-
-        try (CommandBuffer cmdBuffer = gl.createCommandBuffer()
-                .blendDisable()
-                .framebufferClear(FramebufferLayer.COLOR)
-                .drawSelectedList(drawShaderProgram, DrawMode.TRIANGLES, listElements, i -> ThreadLocalRandom.current().nextBoolean())
-                .drawSelectedList(drawShaderProgram, DrawMode.TRIANGLES, listArrays, selectionProgram, selectionBinding)
-                .drawArrays(drawShaderProgram, DrawMode.TRIANGLES, binding0, 0, 3)
-                .drawArrays(drawShaderProgram, DrawMode.TRIANGLES, binding2_draw, 0, 3)
-                .conditional(
-                        () -> (TimeUnit.NANOSECONDS.toSeconds(System.nanoTime()) & 1) == 0L, //only move every other second
-                        builder -> builder
-                                .transform(transformShaderProgram, binding2_transform, localBuffer_1.capacity())
-                                .copy(localBuffer_2_out, localBuffer_2_in))
-                .build()) {
-            while (!Display.isCloseRequested()) {
-                try (AttributeWriter<UniformSelectionAttribs> writer = selectionUniformFormat.createWriter()) {
-                    writer.append().selectable(ThreadLocalRandom.current().nextInt() & 1).close();
-
-                    selectionUniformBuffer.set(writer);
-                }
-
-                cmdBuffer.execute();
-
->>>>>>> bec21698
                 Display.update();
                 Display.sync(60);
             });
@@ -384,80 +69,4 @@
             Display.destroy();
         }
     }
-<<<<<<< HEAD
-=======
-
-    @Attribute(name = "scale",
-            typeVector = @VectorType(components = 2,
-                    componentType = @ScalarType(value = byte.class,
-                            interpret = @ScalarConvert(value = ScalarConvert.Type.TO_FLOAT, normalized = true))))
-    @Attribute(name = "floatsAsVector",
-            typeVector = @VectorType(components = 3, componentType = @ScalarType(float.class)))
-    @Attribute(name = "vec2Array",
-            typeArray = @ArrayType(length = 4,
-                    componentTypeVector = @VectorType(components = 2,
-                            componentType = @ScalarType(value = byte.class,
-                                    interpret = @ScalarConvert(value = ScalarConvert.Type.TO_FLOAT, normalized = false)))))
-    public interface UniformAttribs extends AttributeStruct {
-        @AttributeSetter("scale")
-        UniformAttribs scale(byte scaleX, byte scaleY);
-
-        @AttributeSetter
-        UniformAttribs floatsAsVector(float f0, float f1, float f2);
-
-        @AttributeSetter
-        UniformAttribs floatsAsVector(float @ArrayLength(3) [] f);
-
-        @AttributeSetter
-        UniformAttribs vec2Array(byte @ArrayLength(8) [] bytes);
-
-        @AttributeSetter
-        UniformAttribs vec2Array(byte @ArrayLength(4) [] @ArrayLength(2) [] bytes);
-
-        @AttributeSetter
-        UniformAttribs vec2Array(@ArrayIndex int index, byte @ArrayLength(2) [] bytes);
-    }
-
-    @Attribute(name = "colorFactor",
-            typeVector = @VectorType(components = 3, componentType = @ScalarType(float.class)))
-    public interface UniformArrayAttribs extends AttributeStruct {
-        @AttributeSetter
-        UniformArrayAttribs colorFactor(float colorFactorR, float colorFactorG, float colorFactorB);
-    }
-
-    @Attribute(name = "offset",
-            typeVector = @VectorType(components = 2,
-                    componentType = @ScalarType(value = byte.class,
-                            interpret = @ScalarConvert(value = ScalarConvert.Type.TO_FLOAT, normalized = false))))
-    @Attribute(name = "color",
-            typeVector = @VectorType(components = 4,
-                    componentType = @ScalarType(value = byte.class,
-                            interpret = {
-                                    @ScalarConvert(ScalarConvert.Type.TO_UNSIGNED),
-                                    @ScalarConvert(value = ScalarConvert.Type.TO_FLOAT, normalized = true)
-                            })))
-    public interface GlobalAttribs extends AttributeStruct {
-        @AttributeSetter
-        GlobalAttribs offset(int offsetX, int offsetY);
-
-        @AttributeSetter
-        GlobalAttribs color(@ScalarTransform(expand = @ScalarExpand(ScalarExpand.Type.INT_ARGB8_TO_BYTE_VECTOR_RGBA)) int color);
-    }
-
-    @Attribute(name = "pos",
-            typeVector = @VectorType(components = 2,
-                    componentType = @ScalarType(value = byte.class,
-                            interpret = @ScalarConvert(value = ScalarConvert.Type.TO_FLOAT, normalized = false))))
-    public interface LocalAttribs extends AttributeStruct {
-        @AttributeSetter
-        LocalAttribs pos(int posX, int posY);
-    }
-
-    @Attribute(name = "selectable",
-            typeScalar = @ScalarType(int.class))
-    public interface UniformSelectionAttribs extends AttributeStruct {
-        @AttributeSetter
-        UniformSelectionAttribs selectable(int selectable);
-    }
->>>>>>> bec21698
 }