--- conflicted
+++ resolved
@@ -113,7 +113,15 @@
     }
 
     /**
-<<<<<<< HEAD
+     * Gets a {@link Stream} containing all the unique positions in the a bounding box originating at this position.
+     * <p>
+     * The bounding box's corners are defined by adding/subtracting the given max/min offsets to this position's coordinates, respectively.
+     * <p>
+     * Both corners are inclusive.
+     */
+    Stream<? extends IFarPos> allPositionsInBB(int offsetMin, int offsetMax);
+
+    /**
      * Gets the Manhattan distance to the given {@link IFarPos}.
      * <p>
      * If the positions are at different detail levels, the distance is approximate.
@@ -126,15 +134,6 @@
      * @return the Manhattan distance to the given {@link IFarPos}
      */
     int manhattanDistance(@NonNull IFarPos posIn);
-=======
-     * Gets a {@link Stream} containing all the unique positions in the a bounding box originating at this position.
-     * <p>
-     * The bounding box's corners are defined by adding/subtracting the given max/min offsets to this position's coordinates, respectively.
-     * <p>
-     * Both corners are inclusive.
-     */
-    Stream<? extends IFarPos> allPositionsInBB(int offsetMin, int offsetMax);
->>>>>>> 457c7145
 
     /**
      * Compares two positions in some arbitrary manner.
