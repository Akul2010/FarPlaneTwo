/*
 * Adapted from The MIT License (MIT)
 *
 * Copyright (c) 2020-2021 DaPorkchop_
 *
 * Permission is hereby granted, free of charge, to any person obtaining a copy of this software and associated documentation
 * files (the "Software"), to deal in the Software without restriction, including without limitation the rights to use, copy,
 * modify, merge, publish, distribute, sublicense, and/or sell copies of the Software, and to permit persons to whom the Software
 * is furnished to do so, subject to the following conditions:
 *
 * Any persons and/or organizations using this software must include the above copyright notice and this permission notice,
 * provide sufficient credit to the original authors of the project (IE: DaPorkchop_), as well as provide a link to the original project.
 *
 * THE SOFTWARE IS PROVIDED "AS IS", WITHOUT WARRANTY OF ANY KIND, EXPRESS OR IMPLIED, INCLUDING BUT NOT LIMITED TO THE WARRANTIES
 * OF MERCHANTABILITY, FITNESS FOR A PARTICULAR PURPOSE AND NONINFRINGEMENT. IN NO EVENT SHALL THE AUTHORS OR COPYRIGHT HOLDERS
 * BE LIABLE FOR ANY CLAIM, DAMAGES OR OTHER LIABILITY, WHETHER IN AN ACTION OF CONTRACT, TORT OR OTHERWISE, ARISING FROM,
 * OUT OF OR IN CONNECTION WITH THE SOFTWARE OR THE USE OR OTHER DEALINGS IN THE SOFTWARE.
 *
 */

package net.daporkchop.fp2.mode.api.player;

import lombok.NonNull;
import net.daporkchop.fp2.config.FP2Config;
import net.daporkchop.fp2.mode.api.IFarPos;
import net.daporkchop.fp2.mode.api.IFarTile;
import net.daporkchop.fp2.mode.api.ctx.IFarClientContext;
<<<<<<< HEAD
=======
import net.daporkchop.fp2.net.packet.debug.server.SPacketDebugUpdateStatistics;
import net.daporkchop.fp2.util.annotation.CalledFromAnyThread;
>>>>>>> 0061bb09
import net.daporkchop.fp2.util.annotation.CalledFromClientThread;
import net.daporkchop.fp2.util.annotation.CalledFromNetworkThread;
import net.daporkchop.fp2.util.annotation.DebugOnly;
import net.minecraftforge.fml.relauncher.Side;
import net.minecraftforge.fml.relauncher.SideOnly;

/**
 * @author DaPorkchop_
 */
@SideOnly(Side.CLIENT)
public interface IFarPlayerClient {
    @CalledFromNetworkThread
    void fp2_IFarPlayerClient_handle(@NonNull Object packet);

<<<<<<< HEAD
    @CalledFromClientThread
    void fp2_IFarPlayerClient_ready();

=======
    @DebugOnly
    @CalledFromNetworkThread
    void fp2_IFarPlayerClient_handleDebug(@NonNull Object packet);

    @DebugOnly
    @CalledFromAnyThread
    SPacketDebugUpdateStatistics fp2_IFarPlayerClient_debugServerStats();

    @CalledFromClientThread
    void fp2_IFarPlayerClient_ready();

    /**
     * @return the server's config, or {@code null} if none/currently unknown
     */
    @CalledFromAnyThread
>>>>>>> 0061bb09
    FP2Config fp2_IFarPlayerClient_serverConfig();

    /**
     * @return the current effective config (merged result of client and server config), or {@code null} if none
     */
    @CalledFromAnyThread
    FP2Config fp2_IFarPlayerClient_config();

    /**
     * @return the currently active render context, or {@code null} if none are active
     */
    @CalledFromAnyThread
    <POS extends IFarPos, T extends IFarTile> IFarClientContext<POS, T> fp2_IFarPlayerClient_activeContext();
}<|MERGE_RESOLUTION|>--- conflicted
+++ resolved
@@ -25,11 +25,8 @@
 import net.daporkchop.fp2.mode.api.IFarPos;
 import net.daporkchop.fp2.mode.api.IFarTile;
 import net.daporkchop.fp2.mode.api.ctx.IFarClientContext;
-<<<<<<< HEAD
-=======
 import net.daporkchop.fp2.net.packet.debug.server.SPacketDebugUpdateStatistics;
 import net.daporkchop.fp2.util.annotation.CalledFromAnyThread;
->>>>>>> 0061bb09
 import net.daporkchop.fp2.util.annotation.CalledFromClientThread;
 import net.daporkchop.fp2.util.annotation.CalledFromNetworkThread;
 import net.daporkchop.fp2.util.annotation.DebugOnly;
@@ -44,11 +41,6 @@
     @CalledFromNetworkThread
     void fp2_IFarPlayerClient_handle(@NonNull Object packet);
 
-<<<<<<< HEAD
-    @CalledFromClientThread
-    void fp2_IFarPlayerClient_ready();
-
-=======
     @DebugOnly
     @CalledFromNetworkThread
     void fp2_IFarPlayerClient_handleDebug(@NonNull Object packet);
@@ -64,7 +56,6 @@
      * @return the server's config, or {@code null} if none/currently unknown
      */
     @CalledFromAnyThread
->>>>>>> 0061bb09
     FP2Config fp2_IFarPlayerClient_serverConfig();
 
     /**
