/*
 * Adapted from The MIT License (MIT)
 *
 * Copyright (c) 2020-2020 DaPorkchop_
 *
 * Permission is hereby granted, free of charge, to any person obtaining a copy of this software and associated documentation
 * files (the "Software"), to deal in the Software without restriction, including without limitation the rights to use, copy,
 * modify, merge, publish, distribute, sublicense, and/or sell copies of the Software, and to permit persons to whom the Software
 * is furnished to do so, subject to the following conditions:
 *
 * Any persons and/or organizations using this software must include the above copyright notice and this permission notice,
 * provide sufficient credit to the original authors of the project (IE: DaPorkchop_), as well as provide a link to the original project.
 *
 * THE SOFTWARE IS PROVIDED "AS IS", WITHOUT WARRANTY OF ANY KIND, EXPRESS OR IMPLIED, INCLUDING BUT NOT LIMITED TO THE WARRANTIES
 * OF MERCHANTABILITY, FITNESS FOR A PARTICULAR PURPOSE AND NONINFRINGEMENT. IN NO EVENT SHALL THE AUTHORS OR COPYRIGHT HOLDERS
 * BE LIABLE FOR ANY CLAIM, DAMAGES OR OTHER LIABILITY, WHETHER IN AN ACTION OF CONTRACT, TORT OR OTHERWISE, ARISING FROM,
 * OUT OF OR IN CONNECTION WITH THE SOFTWARE OR THE USE OR OTHER DEALINGS IN THE SOFTWARE.
 *
 */

package net.daporkchop.fp2.mode.voxel.piece;

import io.netty.buffer.ByteBuf;
import lombok.Getter;
import lombok.NonNull;
import net.daporkchop.fp2.mode.RenderMode;
import net.daporkchop.fp2.mode.api.piece.IFarPiece;
import net.daporkchop.lib.unsafe.PUnsafe;

import static net.daporkchop.fp2.mode.voxel.VoxelConstants.*;
import static net.daporkchop.fp2.util.Constants.*;
import static net.daporkchop.lib.common.util.PValidation.*;

/**
 * Stores server-side data for the voxel strategy.
 *
 * @author DaPorkchop_
 */
@Getter
public class VoxelPiece implements IFarPiece {
    //layout (in ints):
    //0: (dx << 24) | (dy << 16) | (dz << 8) | edges
    //                                       ^ 2 bits are free
    //1: (biome << 8) | light
    //  ^ 16 bits are free
    //2: state0
    //3: state1
    //4: state2

    public static final int ENTRY_COUNT = T_VOXELS * T_VOXELS * T_VOXELS;
    protected static final int INDEX_SIZE = ENTRY_COUNT * 2;

    public static final int ENTRY_DATA_SIZE = 2 + EDGE_COUNT;
    public static final int ENTRY_DATA_SIZE_BYTES = ENTRY_DATA_SIZE * 4;

    public static final int ENTRY_FULL_SIZE_BYTES = ENTRY_DATA_SIZE * 4 + 2;
    public static final int PIECE_SIZE = INDEX_SIZE + ENTRY_FULL_SIZE_BYTES * ENTRY_COUNT;

    static int index(int x, int y, int z) {
        checkArg(x >= 0 && x < T_VOXELS && y >= 0 && y < T_VOXELS && z >= 0 && z < T_VOXELS, "coordinates out of bounds (x=%d, y=%d, z=%d)", x, y, z);
        return (x * T_VOXELS + y) * T_VOXELS + z;
    }

    static void writeSample(long base, VoxelSample sample) {
        PUnsafe.putInt(base + 0L, (sample.x << 24) | (sample.y << 16) | (sample.z << 8) | sample.edges);
        PUnsafe.putInt(base + 4L, (sample.biome << 8) | sample.light);
        PUnsafe.copyMemory(sample.states, PUnsafe.ARRAY_INT_BASE_OFFSET, null, base + 8L, 4L * EDGE_COUNT);
    }

    static void readSample(long base, VoxelSample sample) {
        int i0 = PUnsafe.getInt(base + 0L);
        int i1 = PUnsafe.getInt(base + 4L);

        sample.x = i0 >>> 24;
        sample.y = (i0 >> 16) & 0xFF;
        sample.z = (i0 >> 8) & 0xFF;
        sample.edges = i0 & 0x3F;

        sample.biome = (i1 >> 8) & 0xFF;
        sample.light = i1 & 0xFF;

        PUnsafe.copyMemory(null, base + 8L, sample.states, PUnsafe.ARRAY_INT_BASE_OFFSET, 4L * EDGE_COUNT);
    }

    static void readOnlyPos(long base, VoxelSample data) {
        int i0 = PUnsafe.getInt(base + 0L);

        data.x = i0 >>> 24;
        data.y = (i0 >> 16) & 0xFF;
        data.z = (i0 >> 8) & 0xFF;
    }

<<<<<<< HEAD
    static int readOnlyPosAndReturnEdges(long base, double[] dst, int dstOff) {
        int i0 = PUnsafe.getInt(base + 0L);

        dst[dstOff + 0] = (i0 >>> 24) / (double) POS_ONE;
        dst[dstOff + 1] = ((i0 >> 16) & 0xFF) / (double) POS_ONE;
        dst[dstOff + 2] = ((i0 >> 8) & 0xFF) / (double) POS_ONE;

        return i0 & 0x3F;
    }

=======
>>>>>>> 9cc13ae9
    protected final long addr = PUnsafe.allocateMemory(this, PIECE_SIZE);

    protected int count = -1; //the number of voxels in the piece that are set

    public VoxelPiece() {
        this.reset();
    }

    /**
     * @return the number of set voxels in this piece
     */
    public int size() {
        return this.count;
    }

    /**
     * Gets the voxel at the given index.
     *
     * @param index  the index of the voxel to get
     * @param sample the {@link VoxelSample} instance to store the data into
     * @return the relative offset of the voxel (combined XYZ coords)
     */
    public int get(int index, VoxelSample sample) {
        long base = this.addr + INDEX_SIZE + checkIndex(this.count, index) * ENTRY_FULL_SIZE_BYTES;
        readSample(base + 2L, sample);
        return PUnsafe.getChar(base);
    }

    public boolean get(int x, int y, int z, VoxelSample sample) {
        int index = PUnsafe.getShort(this.addr + index(x, y, z) * 2L);
        if (index < 0) { //index is unset, don't read sample
            return false;
        }

        readSample(this.addr + INDEX_SIZE + index * ENTRY_FULL_SIZE_BYTES + 2L, sample);
        return true;
    }

    public boolean getOnlyPos(int x, int y, int z, VoxelSample sample) {
        int index = PUnsafe.getShort(this.addr + index(x, y, z) * 2L);
        if (index < 0) { //index is unset, don't read sample
            return false;
        }

        readOnlyPos(this.addr + INDEX_SIZE + index * ENTRY_FULL_SIZE_BYTES + 2L, sample);
        return true;
    }

<<<<<<< HEAD
    public int getOnlyPosAndReturnEdges(int x, int y, int z, double[] dst, int dstOff)   {
        int index = PUnsafe.getShort(this.addr + index(x, y, z) * 2L);
        if (index < 0)  { //index is unset, don't read data
            return -1;
=======
    public VoxelPiece set(int x, int y, int z, VoxelSample sample) {
        long indexAddr = this.addr + VoxelPiece.index(x, y, z) * 2L;
        int index = PUnsafe.getShort(indexAddr);
        if (index < 0) { //index is unset, allocate new one
            PUnsafe.putShort(indexAddr, (short) (index = this.count++));
        }

        VoxelPiece.writeSample(this.addr + VoxelPiece.INDEX_SIZE + index * VoxelPiece.ENTRY_DATA_SIZE_BYTES, sample);
        return this;
    }

    @Override
    public RenderMode mode() {
        return RenderMode.VOXEL;
    }

    @Override
    public void reset() {
        if (this.count != 0) {
            this.count = 0;
            PUnsafe.setMemory(this.addr, VoxelPiece.INDEX_SIZE, (byte) 0xFF); //fill index with -1
            //data doesn't need to be cleared, it's effectively wiped along with the index
        }
    }

    @Override
    public void read(@NonNull ByteBuf src) {
        this.reset();

        int count = this.count = src.readIntLE();

        long addr = this.addr + INDEX_SIZE;
        for (int i = 0; i < count; i++) { //copy data
            int pos = src.readShortLE();
            PUnsafe.putShort(this.addr + pos * 2L, (short) i); //put data slot into index

            PUnsafe.putChar(addr, (char) pos); //prefix data with pos
            addr += 2L;
            for (int j = 0; j < ENTRY_DATA_SIZE; j++, addr += 4L) {
                PUnsafe.putInt(addr, src.readIntLE());
            }
        }
    }

    @Override
    public boolean write(@NonNull ByteBuf dst) {
        if (this.count == 0) { //piece is empty, nothing needs to be encoded
            return true;
        }

        int sizeIndex = dst.writerIndex();
        dst.writeIntLE(-1);

        int count = 0;
        for (int i = 0; i < VoxelPiece.ENTRY_COUNT; i++)  { //iterate through the index and search for set voxels
            int index = PUnsafe.getShort(this.addr + i * 2L);
            if (index >= 0) { //voxel is set
                dst.writeShortLE(i); //write position
                long base = this.addr + VoxelPiece.INDEX_SIZE + index * VoxelPiece.ENTRY_DATA_SIZE_BYTES;
                for (int j = 0; j < VoxelPiece.ENTRY_DATA_SIZE; j++) { //write voxel data
                    dst.writeIntLE(PUnsafe.getInt(base + j * 4L));
                }
                count++;
            }
>>>>>>> 9cc13ae9
        }

        dst.setIntLE(sizeIndex, count);
        return false;
    }
}<|MERGE_RESOLUTION|>--- conflicted
+++ resolved
@@ -90,7 +90,6 @@
         data.z = (i0 >> 8) & 0xFF;
     }
 
-<<<<<<< HEAD
     static int readOnlyPosAndReturnEdges(long base, double[] dst, int dstOff) {
         int i0 = PUnsafe.getInt(base + 0L);
 
@@ -101,8 +100,6 @@
         return i0 & 0x3F;
     }
 
-=======
->>>>>>> 9cc13ae9
     protected final long addr = PUnsafe.allocateMemory(this, PIECE_SIZE);
 
     protected int count = -1; //the number of voxels in the piece that are set
@@ -151,12 +148,6 @@
         return true;
     }
 
-<<<<<<< HEAD
-    public int getOnlyPosAndReturnEdges(int x, int y, int z, double[] dst, int dstOff)   {
-        int index = PUnsafe.getShort(this.addr + index(x, y, z) * 2L);
-        if (index < 0)  { //index is unset, don't read data
-            return -1;
-=======
     public VoxelPiece set(int x, int y, int z, VoxelSample sample) {
         long indexAddr = this.addr + VoxelPiece.index(x, y, z) * 2L;
         int index = PUnsafe.getShort(indexAddr);
@@ -221,10 +212,18 @@
                 }
                 count++;
             }
->>>>>>> 9cc13ae9
         }
 
         dst.setIntLE(sizeIndex, count);
         return false;
     }
+
+    public int getOnlyPosAndReturnEdges(int x, int y, int z, double[] dst, int dstOff)   {
+        int index = PUnsafe.getShort(this.addr + index(x, y, z) * 2L);
+        if (index < 0)  { //index is unset, don't read data
+            return -1;
+        }
+
+        return readOnlyPosAndReturnEdges(this.addr + INDEX_SIZE + index * ENTRY_FULL_SIZE_BYTES + 2L, dst, dstOff);
+    }
 }