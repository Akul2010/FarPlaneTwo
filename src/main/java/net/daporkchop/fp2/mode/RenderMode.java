--- conflicted
+++ resolved
@@ -54,12 +54,9 @@
 import net.daporkchop.fp2.mode.voxel.server.gen.VoxelScaler;
 import net.daporkchop.fp2.mode.voxel.server.gen.exact.CCVoxelGenerator;
 import net.daporkchop.fp2.mode.voxel.server.gen.exact.VanillaVoxelGenerator;
-<<<<<<< HEAD
 import net.daporkchop.fp2.mode.voxel.server.gen.rough.CWGVoxelGenerator;
 import net.daporkchop.fp2.mode.voxel.server.scale.VoxelScalerAvg;
 import net.daporkchop.fp2.mode.voxel.server.scale.VoxelScalerIntersection;
-=======
->>>>>>> 9cc13ae9
 import net.daporkchop.fp2.util.Constants;
 import net.daporkchop.fp2.util.PriorityCollection;
 import net.daporkchop.fp2.util.SimpleRecycler;
@@ -153,12 +150,8 @@
         @Override
         protected void registerDefaultGenerators() {
             //rough
-<<<<<<< HEAD
-            this.generatorsRough().add(0, world -> false && Constants.isCwgWorld(world) ? new CWGVoxelGenerator() : null);
-=======
             PriorityCollection<Function<WorldServer, IFarGeneratorRough<VoxelPos, VoxelPiece, VoxelData>>> generatorsRough = this.generatorsRough();
-            //generatorsRough.add(0, world -> Constants.isCwgWorld(world) ? new CWGVoxelGenerator() : null);
->>>>>>> 9cc13ae9
+            //generatorsRough.add(0, world -> false && Constants.isCwgWorld(world) ? new CWGVoxelGenerator() : null);
 
             //exact
             PriorityCollection<Function<WorldServer, IFarGeneratorExact<VoxelPos, VoxelPiece, VoxelData>>> generatorsExact = this.generatorsExact();
@@ -177,13 +170,8 @@
         }
 
         @Override
-<<<<<<< HEAD
-        public IFarScaler createScaler(@NonNull WorldServer world) {
-            return new VoxelScalerIntersection();
-=======
         public IFarScaler createScaler0() {
             return new VoxelScaler();
->>>>>>> 9cc13ae9
         }
 
         @Override
