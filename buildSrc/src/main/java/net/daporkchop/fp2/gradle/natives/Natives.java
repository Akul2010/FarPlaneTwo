/*
 * Adapted from The MIT License (MIT)
 *
 * Copyright (c) 2020-2022 DaPorkchop_
 *
 * Permission is hereby granted, free of charge, to any person obtaining a copy of this software and associated documentation
 * files (the "Software"), to deal in the Software without restriction, including without limitation the rights to use, copy,
 * modify, merge, publish, distribute, sublicense, and/or sell copies of the Software, and to permit persons to whom the Software
 * is furnished to do so, subject to the following conditions:
 *
 * Any persons and/or organizations using this software must include the above copyright notice and this permission notice,
 * provide sufficient credit to the original authors of the project (IE: DaPorkchop_), as well as provide a link to the original project.
 *
 * THE SOFTWARE IS PROVIDED "AS IS", WITHOUT WARRANTY OF ANY KIND, EXPRESS OR IMPLIED, INCLUDING BUT NOT LIMITED TO THE WARRANTIES
 * OF MERCHANTABILITY, FITNESS FOR A PARTICULAR PURPOSE AND NONINFRINGEMENT. IN NO EVENT SHALL THE AUTHORS OR COPYRIGHT HOLDERS
 * BE LIABLE FOR ANY CLAIM, DAMAGES OR OTHER LIABILITY, WHETHER IN AN ACTION OF CONTRACT, TORT OR OTHERWISE, ARISING FROM,
 * OUT OF OR IN CONNECTION WITH THE SOFTWARE OR THE USE OR OTHER DEALINGS IN THE SOFTWARE.
 */

package net.daporkchop.fp2.gradle.natives;

import lombok.NonNull;
import lombok.RequiredArgsConstructor;
import lombok.SneakyThrows;
import net.daporkchop.fp2.gradle.FP2GradlePlugin;
import net.daporkchop.fp2.gradle.natives.struct.NativeModule;
import net.daporkchop.fp2.gradle.natives.struct.NativesExtension;
import org.gradle.api.Project;
import org.gradle.api.Task;
import org.gradle.api.file.Directory;
import org.gradle.api.provider.Provider;
import org.gradle.api.tasks.SourceSet;
import org.gradle.api.tasks.TaskProvider;

import java.io.ByteArrayOutputStream;
import java.io.IOException;
import java.io.InputStream;
import java.nio.charset.StandardCharsets;
import java.nio.file.Path;
import java.util.Collections;
import java.util.HashMap;
import java.util.List;
import java.util.Map;
import java.util.Optional;

/**
 * @author DaPorkchop_
 */
@RequiredArgsConstructor
public final class Natives {
    protected static final String ROOT_TASK_NAME = "natives";
    protected static final String BUILD_DIR_NAME = "fp2_natives";

    public static final Optional<Path> CLANG_PATH = FP2GradlePlugin.findInPath("clang++");
    public static final Optional<Path> TAR_PATH = FP2GradlePlugin.findInPath("tar");

    public static final boolean CAN_COMPILE = CLANG_PATH.isPresent() && TAR_PATH.isPresent();

    @SneakyThrows({ InterruptedException.class, IOException.class })
    public static void launchProcessAndWait(List<String> command) {
        Process process = new ProcessBuilder().redirectErrorStream(true).command(command).start();

        ByteArrayOutputStream baos = new ByteArrayOutputStream();
        try (InputStream in = process.getInputStream()) {
            byte[] buf = new byte[512];
            for (int i; (i = in.read(buf)) >= 0; ) {
                baos.write(buf, 0, i);
            }
        }
        process.waitFor();

        if (process.exitValue() != 0) {
            throw new IllegalStateException("process exited with non-zero exit code " + process.exitValue()
                                            + "\ncommand line: " + String.join(" ", command)
                                            + "\nstdout+stderr:\n" + new String(baos.toByteArray(), StandardCharsets.UTF_8));
        }
    }

    @NonNull
    protected final Project project;

<<<<<<< HEAD
    public Natives register() {
        if (!CLANG_PATH.isPresent() || !TAR_PATH.isPresent()) { //do nothing
            return this;
        }

=======
    public void register() {
>>>>>>> bec21698
        NativesExtension extension = this.project.getExtensions().create("natives", NativesExtension.class);

        this.project.afterEvaluate(_project -> {
            TaskProvider<Task> rootTask = this.project.getTasks().register(ROOT_TASK_NAME);

            Map<SourceSet, Provider<Directory>> linkOutputDirsBySourceSet = new HashMap<>();

            extension.getModules().forEach(module -> {
                Provider<Directory> linkOutputDir = linkOutputDirsBySourceSet.computeIfAbsent(module.getSourceSet().get(), sourceSet -> {
                    Provider<Directory> dir = this.project.getLayout().getBuildDirectory().dir(BUILD_DIR_NAME + "/link/" + sourceSet.getName());
                    sourceSet.getOutput().dir(Collections.singletonMap("builtBy", ROOT_TASK_NAME), dir);
                    return dir;
                });

                if (!CAN_COMPILE) {
                    System.err.printf("one or more required tools is not available, not compiling native module '%s' for project '%s'\n", module.getName(), this.project.getPath());
                    return;
                }

                extension.getOperatingSystems().forEach(operatingSystem -> {
                    operatingSystem.getSupportedArchitectures().get().forEach(architecture -> {
                        if (module.getSimd().getOrElse(false)) {
                            architecture.getSimdExtensions().forEach(simdExtension -> {
                                TaskProvider<? extends Task> moduleRootTask = this.registerBuild(new NativeSpec(extension, module, architecture, operatingSystem, simdExtension), module, linkOutputDir);
                                rootTask.configure(task -> task.dependsOn(moduleRootTask));
                            });
                        }
                        TaskProvider<? extends Task> moduleRootTask = this.registerBuild(new NativeSpec(extension, module, architecture, operatingSystem, null), module, linkOutputDir);
                        rootTask.configure(task -> task.dependsOn(moduleRootTask));
                    });
                });
            });
        });

        return this;
    }

    private TaskProvider<? extends Task> registerBuild(NativeSpec spec, NativeModule module, Provider<Directory> linkOutputDir) {
        Provider<Directory> downloadOutputDir = this.project.getLayout().getBuildDirectory().dir(spec.librariesOutputDirectory());
        Provider<Directory> compileOutputDir = this.project.getLayout().getBuildDirectory().dir(spec.compileOutputDirectory());

        spec.includeDirectories().add(downloadOutputDir.get().getAsFile().getAbsolutePath());

        TaskProvider<NativesDownloadTask> downloadTask = this.project.getTasks().register(spec.librariesTaskName(), NativesDownloadTask.class, task -> {
            task.getSpec().set(spec);
            task.getDestinationDirectory().set(downloadOutputDir);
        });
        TaskProvider<NativesCompileTask> compileTask = this.project.getTasks().register(spec.compileTaskName(), NativesCompileTask.class, task -> {
            task.dependsOn(downloadTask);

            task.getSpec().set(spec);
            task.inputs().from(module.getSourceSet().get().getAllSource().getSrcDirs().stream()
                    .map(dir -> dir.toPath().getParent().resolve("native/" + spec.moduleRoot()).toFile())
                    .toArray());

            task.includes().from(task.inputs());
            task.includes().from(spec.includeDirectories().toArray());
            task.getOutputDirectory().set(compileOutputDir);
        });
        TaskProvider<NativesLinkTask> linkTask = this.project.getTasks().register(spec.linkTaskName(), NativesLinkTask.class, task -> {
            task.dependsOn(compileTask);

            task.getSpec().set(spec);
            task.inputs().from(compileOutputDir);
            task.getOutput().set(linkOutputDir.map(dir -> dir.file(spec.linkedLibraryFile())));
        });

        return linkTask;
    }
}<|MERGE_RESOLUTION|>--- conflicted
+++ resolved
@@ -79,15 +79,7 @@
     @NonNull
     protected final Project project;
 
-<<<<<<< HEAD
     public Natives register() {
-        if (!CLANG_PATH.isPresent() || !TAR_PATH.isPresent()) { //do nothing
-            return this;
-        }
-
-=======
-    public void register() {
->>>>>>> bec21698
         NativesExtension extension = this.project.getExtensions().create("natives", NativesExtension.class);
 
         this.project.afterEvaluate(_project -> {
